## Master

##### Breaking

* `variable_name` rule (`VariableNameRule`) is now `identifier_name`
  (`IdentifierNameRule`) as it validates other identifiers as well.  
  [Marcelo Fabri](https://github.com/marcelofabri)
  [#663](https://github.com/realm/SwiftLint/issues/663)

##### Enhancements

* Performance improvements to `generic_type_name`,
  `redundant_nil_coalescing`, `mark`, `first_where` and
  `vertical_whitespace` rules.  
  [Marcelo Fabri](https://github.com/marcelofabri)

* Add `discarded_notification_center_observer` rule
  that warns when the result of
  `NotificationCenter.addObserver(forName:object:queue:using:)`
  is not stored so it can be removed later.  
  [Marcelo Fabri](https://github.com/marcelofabri)
  [#1062](https://github.com/realm/SwiftLint/issues/1062)

* Add `notification_center_detachment` rule that warns against an object
  removing itself from `NotificationCenter` in an unsafe location.  
  [Marcelo Fabri](https://github.com/marcelofabri)
  [#1061](https://github.com/realm/SwiftLint/issues/1061)

* Accept `AnyObject` and `NSObjectProtocol` in `class_delegate_protocol`.  
  [Jon Shier](https://github.com/jshier)
  [#1261](https://github.com/realm/SwiftLint/issues/1261)

* Add `ignores_function_declarations` and `ignores_comments` as options
  to `LineLengthRule`.  
  [Michael L. Welles](https://github.com/mlwelles)
  [#598](https://github.com/realm/SwiftLint/issues/598)
  [#975](https://github.com/realm/SwiftLint/issues/975)

<<<<<<< HEAD
* Add `ignores_case_statements` as option to `CyclomaticComplexityRule`.  
  [Michael L. Welles](https://github.com/mlwelles)
  [#1298](https://github.com/realm/SwiftLint/issues/1298)
=======
* Add `for_where` rule that validates that `where` is used in a `for` loop
  instead of a single `if` expression inside the loop.  
  [Marcelo Fabri](https://github.com/marcelofabri)
  [#1228](https://github.com/realm/SwiftLint/issues/1228)

* `unused_enumerated` rule now warns when only the index is being used.
  You should use `.indices` instead of `.enumerated()` in this case.  
  [Marcelo Fabri](https://github.com/marcelofabri)
  [#1278](https://github.com/realm/SwiftLint/issues/1278)
>>>>>>> 99f64308

##### Bug Fixes

* Fix a false positive on `large_tuple` rule when using closures.  
  [Marcelo Fabri](https://github.com/marcelofabri)
  [#1234](https://github.com/realm/SwiftLint/issues/1234)

* Fix `force_unwrap` false positive for bool negation.  
  [Aaron McTavish](https://github.com/aamctustwo)
  [#918](https://github.com/realm/SwiftLint/issues/918)

* Fix false positive and wrong correction on `number_separator` rule.  
  [Marcelo Fabri](https://github.com/marcelofabri)
  [#1242](https://github.com/realm/SwiftLint/issues/1242)

* Retain closure parameter types when they are specified during autocorrect.  
  [Allen Zeng](https://github.com/allen-zeng)
  [#1175](https://github.com/realm/SwiftLint/issues/1175)

* Fix `redundant_void_return` matches if return type starts with Void~.  
  [Hayashi Tatsuya](https://github.com/sora0077)

* Ignore `unused_closure_parameter` rule on closures that are called inline.  
  [Marcelo Fabri](https://github.com/marcelofabri)
  [#1161](https://github.com/realm/SwiftLint/issues/1161)

* Disable `valid_docs` and `missing_docs` rules when running in Swift 2.3 or
  later as they have not been updated to work with those versions of Swift.
  Both rules are now opt-in because of this.  
  [JP Simard](https://github.com/jpsim)
  [#728](https://github.com/realm/SwiftLint/issues/728)

* Fix false positive on `large_tuple` rule when using generics inside a tuple.  
  [Marcelo Fabri](https://github.com/marcelofabri)
  [#1257](https://github.com/realm/SwiftLint/issues/1257)

* Make `ASTRule` default implementation to navigate through the substructure
  even if its children are from a different kind. This fixes some violations
  not being reported in some contexts.  
  [Marcelo Fabri](https://github.com/marcelofabri)
  [#1237](https://github.com/realm/SwiftLint/issues/1237)

* Reimplement `switch_case_on_newline` rule to be an `ASTRule` and be more
  reliable, fixing some false negatives and false positives.  
  [Marcelo Fabri](https://github.com/marcelofabri)
  [#1268](https://github.com/realm/SwiftLint/issues/1268)

* Fix `closure_end_indentation` rule false positive when using single-line
  closures.  
  [Marcelo Fabri](https://github.com/marcelofabri)
  [#1216](https://github.com/realm/SwiftLint/issues/1216)

## 0.16.1: Commutative Fabric Sheets

##### Breaking

* None.

##### Enhancements

* Improve `unused_optional_binding` rule on tuples check.  
  [Rafael Machado](https://github.com/rakaramos/)

* Update `variable_name` to ignore overrides.  
  [Aaron McTavish](https://github.com/aamctustwo)
  [#1169](https://github.com/realm/SwiftLint/issues/1169)

* Update `number_separator` rule to allow for specifying
  minimum length of fraction.  
  [Bjarke Søndergaard](https://github.com/bjarkehs)
  [#1200](https://github.com/realm/SwiftLint/issues/1200)

* Update `legacy_constant` rule to support `CGFloat.pi` and `Float.pi`.  
  [Aaron McTavish](https://github.com/aamctustwo)
  [#1198](https://github.com/realm/SwiftLint/issues/1198)

##### Bug Fixes

* Fix false positives on `shorthand_operator` rule.  
  [Marcelo Fabri](https://github.com/marcelofabri)
  [#1156](https://github.com/realm/SwiftLint/issues/1156)
  [#1163](https://github.com/realm/SwiftLint/issues/1163)

* Fix false positive on `redundant_optional_initialization` rule.  
  [Marcelo Fabri](https://github.com/marcelofabri)
  [#1159](https://github.com/realm/SwiftLint/issues/1159)

* Fix false positive on `operator_usage_whitespace` rule with decimal
  literals in exponent format.  
  [Marcelo Fabri](https://github.com/marcelofabri)
  [#1153](https://github.com/realm/SwiftLint/issues/1153)

* Fix `excluded` configuration not excluding files.  
  [Marcelo Fabri](https://github.com/marcelofabri)
  [#1166](https://github.com/realm/SwiftLint/issues/1166)

* Disable commutative operations on `shorthand_operator` rule.  
  [Marcelo Fabri](https://github.com/marcelofabri)
  [#1182](https://github.com/realm/SwiftLint/issues/1182)
  [#1183](https://github.com/realm/SwiftLint/issues/1183)
  [#1211](https://github.com/realm/SwiftLint/issues/1211)

* Fix crash when running in a Sandboxed environment, which also fixes Homebrew
  distribution. Set the `SWIFTLINT_SWIFT_VERSION` environment variable to either
  `2` or `3` to force that operation mode, bypassing the Swift version
  determined from SourceKit.  
  [JP Simard](https://github.com/jpsim)

## 0.16.0: Maximum Energy Efficiency Setting

##### Breaking

* Several API breaking changes were made to conform to the Swift 3 API Design
  Guidelines. We apologize for any inconvenience this may have caused.

##### Enhancements

* Speed up linting by caching linter results across invocations.  
  [Marcelo Fabri](https://github.com/marcelofabri)
  [#868](https://github.com/realm/SwiftLint/issues/868)

* Speed up linting by processing multiple files and rules concurrently.  
  [JP Simard](https://github.com/jpsim)
  [#1077](https://github.com/realm/SwiftLint/issues/1077)

* Make many operations in SwiftLintFramework safe to call in multithreaded
  scenarios, including accessing `Linter.styleViolations`.  
  [JP Simard](https://github.com/jpsim)
  [#1077](https://github.com/realm/SwiftLint/issues/1077)

* Permit unsigned and explicitly-sized integer types in `valid_ibinspectable`  
  [Daniel Duan](https://github.com/dduan)

* Make `nimble_operator` rule correctable.  
  [Vojta Stavik](https://github.com/VojtaStavik)

* Add `vertical_parameter_alignment` rule that checks if parameters are
  vertically aligned for multi-line function declarations.  
  [Marcelo Fabri](https://github.com/marcelofabri)
  [#1033](https://github.com/realm/SwiftLint/issues/1033)

* Add more helpful reason strings to TrailingCommaRule.  
  [Matt Rubin](https://github.com/mattrubin)

* Add `class_delegate_protocol` rule that warns against protocol declarations
  that aren't marked as `: class` or `@objc`.  
  [Marcelo Fabri](https://github.com/marcelofabri)
  [#1039](https://github.com/realm/SwiftLint/issues/1039)

* Add correctable `redundant_optional_initialization` rule that warns against
  initializing optional variables with `nil`.  
  [Marcelo Fabri](https://github.com/marcelofabri)
  [#1052](https://github.com/realm/SwiftLint/issues/1052)

* `redundant_nil_coalescing` rule is now correctable.  
  [Marcelo Fabri](https://github.com/marcelofabri)

* Make `number_separator` rule correctable.  
  [Marcelo Fabri](https://github.com/marcelofabri)

* `empty_parentheses_with_trailing_closure` rule is now correctable.  
  [Marcelo Fabri](https://github.com/marcelofabri)

* Add correctable `redundant_void_return` rule that warns against
  explicitly adding `-> Void` to functions.  
  [Marcelo Fabri](https://github.com/marcelofabri)
  [#1066](https://github.com/realm/SwiftLint/issues/1066)

* Add an opt-in rule that enforces alphabetical sorting of imports.  
  [Scott Berrevoets](https://github.com/sberrevoets)
  [#900](https://github.com/realm/SwiftLint/issues/900)

* `type_name` rule forces enum values to be UpperCamelCase again
  when used with Swift 2.3.  
  [Marcelo Fabri](https://github.com/marcelofabri)
  [#1090](https://github.com/realm/SwiftLint/issues/1090)

* Make `weak_delegate` rule ignore computed properties.  
  [Rafael Machado](https://github.com/rakaramos/)
  [#1089](https://github.com/realm/SwiftLint/issues/1089)

* Add `object_literal` opt-in rule that warns against using image and color
  inits that can be replaced for `#imageLiteral` or `#colorLiteral` in
  Swift 3.  
  [Marcelo Fabri](https://github.com/marcelofabri)
  [#1060](https://github.com/realm/SwiftLint/issues/1060)

* Now `number_separator` rule can be configured with a minimum length.  
  [Marcelo Fabri](https://github.com/marcelofabri)
  [#1109](https://github.com/realm/SwiftLint/issues/1109)

* Add `compiler_protocol_init` rule that flags usage of initializers 
  declared in protocols used by the compiler such as `ExpressibleByArrayLiteral`
  that shouldn't be called directly. Instead, you should use a literal anywhere
  a concrete type conforming to the protocol is expected by the context.  
  [Marcelo Fabri](https://github.com/marcelofabri)
  [#1096](https://github.com/realm/SwiftLint/issues/1096)

* Add `large_tuple` configurable rule that validates that tuples shouldn't
  have too many members.  
  [Marcelo Fabri](https://github.com/marcelofabri)
  [#1065](https://github.com/realm/SwiftLint/issues/1065)

* Add `generic_type_name` rule that validates generic constraint type names.  
  [Marcelo Fabri](https://github.com/marcelofabri)
  [#51](https://github.com/realm/SwiftLint/issues/51)

* Update `vertical_whitespace` rule to allow configuration of the number of 
  consecutive empty lines before a violation using `max_empty_lines`.
  The default value is still 1 line.  
  [Aaron McTavish](https://github.com/aamctustwo)
  [#769](https://github.com/realm/SwiftLint/issues/769)

* Add check to ignore urls in `line_length` rule when `ignores_urls`
  configuration is enabled.  
  [Javier Hernández](https://github.com/jaherhi)
  [#384](https://github.com/realm/SwiftLint/issues/384)

* Add `shorthand_operator` rule that validates that shorthand operators should
  be used when possible.  
  [Marcelo Fabri](https://github.com/marcelofabri)
  [#902](https://github.com/realm/SwiftLint/issues/902)

* Allow specifying a `swiftlint_version` configuration key which will log a
  warning if the current running version of SwiftLint is different than this
  value.  
  [JP Simard](https://github.com/jpsim)
  [#221](https://github.com/realm/SwiftLint/issues/221)

* Add internal support for deprecated rule aliases.  
  [Marcelo Fabri](https://github.com/marcelofabri)
  [#973](https://github.com/realm/SwiftLint/issues/973)

* Add `unused_optional_binding` rule that will check for optional bindings 
  not being used.  
  [Rafael Machado](https://github.com/rakaramos/)
  [#1116](https://github.com/realm/SwiftLint/issues/1116)

##### Bug Fixes

* Ignore close parentheses on `vertical_parameter_alignment` rule.  
  [Marcelo Fabri](https://github.com/marcelofabri)
  [#1042](https://github.com/realm/SwiftLint/issues/1042)

* `syntactic_sugar` rule now doesn't flag declarations that can't be fixed.  
  [Marcelo Fabri](https://github.com/marcelofabri)
  [#928](https://github.com/realm/SwiftLint/issues/928)

* Fix false positives on `closure_parameter_position` and
  `unused_closure_parameter` rules with Swift 2.3.  
  [Marcelo Fabri](https://github.com/marcelofabri)
  [#1019](https://github.com/realm/SwiftLint/issues/1019)

* Fix crash on `trailing_comma` rule with Swift 2.3.  
  [Marcelo Fabri](https://github.com/marcelofabri)
  [#921](https://github.com/realm/SwiftLint/issues/921)

* Fix out of range exception in `AttributesRule`.  
  [JP Simard](https://github.com/jpsim)
  [#1105](https://github.com/realm/SwiftLint/issues/1105)

* Fix `variable_name` and `type_name` rules on Linux.  
  [Marcelo Fabri](https://github.com/marcelofabri)

* Fix linting directories with names ending with `.swift`.  
  [JP Simard](https://github.com/jpsim)

* Fix running `swiftlint version` when building with Swift Package Manager.  
  [Marcelo Fabri](https://github.com/marcelofabri)
  [#1045](https://github.com/realm/SwiftLint/issues/1045)

* Fix false positive on `vertical_parameter_alignment` rule when breaking line
  in a default parameter declaration.  
  [Marcelo Fabri](https://github.com/marcelofabri)
  [#1129](https://github.com/realm/SwiftLint/issues/1129)

## 0.15.0: Hand Washable Holiday Linens 🎄

##### Breaking

* `line_length` rule now has a default value of `120` for warnings.  
  [Marcelo Fabri](https://github.com/marcelofabri)
  [#1008](https://github.com/realm/SwiftLint/issues/1008)

##### Enhancements

* Add `closure_end_indentation` opt-in rule that validates closure closing
  braces according to these rules:
  * If the method call has chained breaking lines on each method
    (`.` is on a new line), the closing brace should be vertically aligned
    with the `.`.
  * Otherwise, the closing brace should be vertically aligned with
    the beginning of the statement in the first line.  

  [Marcelo Fabri](https://github.com/marcelofabri)
  [#326](https://github.com/realm/SwiftLint/issues/326)

* `operator_usage_whitespace` rule is now correctable.  
  [Marcelo Fabri](https://github.com/marcelofabri)

* `implicit_getter` and `mark` rule performance improvements.  
  [Marcelo Fabri](https://github.com/marcelofabri)

* HTML reports now display a relative path to files.  
  [Jamie Edge](https://github.com/JamieEdge)

* `colon` rule now validates colon position in dictionaries too. You can disable
  this new validation with the `apply_to_dictionaries` configuration.  
  [Marcelo Fabri](https://github.com/marcelofabri)
  [#603](https://github.com/realm/SwiftLint/issues/603)

* Add `first_where` opt-in rule that warns against using
  `.filter { /* ... */ }.first` in collections, as
  `.first(where: { /* ... */ })` is often more efficient.  
  [Marcelo Fabri](https://github.com/marcelofabri)
  [#1005](https://github.com/realm/SwiftLint/issues/1005)

##### Bug Fixes

* `FunctionParameterCountRule` also ignores generic initializers.  
  [Mauricio Hanika](https://github.com/mAu888)

* Grammar checks.  
  [Michael Helmbrecht](https://github.com/mrh-is)

* Fix the validity and styling of the HTML reporter.  
  [Jamie Edge](https://github.com/JamieEdge)

* Fix false positive in `empty_parentheses_with_trailing_closure` rule.  
  [Marcelo Fabri](https://github.com/marcelofabri)
  [#1021](https://github.com/realm/SwiftLint/issues/1021)

* Fix false positive in `switch_case_on_newline` when switching
  over a selector.  
  [Marcelo Fabri](https://github.com/marcelofabri)
  [#1020](https://github.com/realm/SwiftLint/issues/1020)

* Fix crash in `closure_parameter_position` rule.  
  [Marcelo Fabri](https://github.com/marcelofabri)
  [#1026](https://github.com/realm/SwiftLint/issues/1026)

* Fix false positive in `operator_usage_whitespace` rule when
  using image literals.  
  [Marcelo Fabri](https://github.com/marcelofabri)
  [#1028](https://github.com/realm/SwiftLint/issues/1028)

## 0.14.0: Super Awesome Retractable Drying Rack

##### Breaking

* SwiftLint now requires Xcode 8.x and Swift 3.x to build.
  APIs have not yet been adapted to conform to the Swift 3 API Design
  Guidelines but will shortly.  
  [JP Simard](https://github.com/jpsim)
  [Norio Nomura](https://github.com/norio-nomura)

##### Enhancements

* Now builds and passes most tests on Linux using the Swift Package Manager with
  Swift 3. This requires `libsourcekitdInProc.so` to be built and located in
  `/usr/lib`, or in another location specified by the `LINUX_SOURCEKIT_LIB_PATH`
  environment variable. A preconfigured Docker image is available on Docker Hub
  by the ID of `norionomura/sourcekit:302`.  
  [JP Simard](https://github.com/jpsim)
  [Norio Nomura](https://github.com/norio-nomura)
  [#732](https://github.com/realm/SwiftLint/issues/732)

* Add `dynamic_inline` rule to discourage combination of `@inline(__always)`
  and `dynamic` function attributes.  
  [Daniel Duan](https://github.com/dduan)

* Add `number_separator` opt-in rule that enforces that underscores are
  used as thousand separators in large numbers.  
  [Marcelo Fabri](https://github.com/marcelofabri)
  [#924](https://github.com/realm/SwiftLint/issues/924)

* Add `file_header` opt-in rule that warns when a file contains a
  copyright comment header, such as the one Xcode adds by default.  
  [Marcelo Fabri](https://github.com/marcelofabri)
  [#844](https://github.com/realm/SwiftLint/issues/844)

* `FunctionParameterCountRule` now ignores initializers.  
  [Denis Lebedev](https://github.com/garnett)
  [#544](https://github.com/realm/SwiftLint/issues/544)

* Add `EmojiReporter`: a human friendly reporter.  
  [Michał Kałużny](https://github.com/justMaku)

* Add `redundant_string_enum_value` rule that warns against String enums
  with redundant value assignments.  
  [Marcelo Fabri](https://github.com/marcelofabri)
  [#946](https://github.com/realm/SwiftLint/issues/946)

* Add `attributes` opt-in rule which validates if an attribute (`@objc`,
  `@IBOutlet`, `@discardableResult`, etc) is in the right position:
    - If the attribute is `@IBAction` or `@NSManaged`, it should always be on
    the same line as the declaration
    - If the attribute has parameters, it should always be on the line above
    the declaration
    - Otherwise:
      - if the attribute is applied to a variable, it should be on the same line
      - if it's applied to a type or function, it should be on the line above
      - if it's applied to an import (the only option is `@testable import`),
      it should be on the same line.
  You can also configure what attributes should be always on a new line or on
  the same line as the declaration with the `always_on_same_line` and
  `always_on_line_above` keys.  

  [Marcelo Fabri](https://github.com/marcelofabri)
  [#846](https://github.com/realm/SwiftLint/issues/846)

* Add `empty_parentheses_with_trailing_closure` rule that checks for
  empty parentheses after method call when using trailing closures.  
  [Marcelo Fabri](https://github.com/marcelofabri)
  [#885](https://github.com/realm/SwiftLint/issues/885)

* Add `closure_parameter_position` rule that validates that closure
  parameters are in the same line as the opening brace.  
  [Marcelo Fabri](https://github.com/marcelofabri)
  [#931](https://github.com/realm/SwiftLint/issues/931)

* `type_name` rule now validates `typealias` and `associatedtype` too.  
  [Marcelo Fabri](https://github.com/marcelofabri)
  [#49](https://github.com/realm/SwiftLint/issues/49)
  [#956](https://github.com/realm/SwiftLint/issues/956)

* Add `ProhibitedSuperRule` opt-in rule that warns about methods calling
  to super that should not, for example `UIViewController.loadView()`.  
  [Aaron McTavish](https://github.com/aamctustwo)
  [#970](https://github.com/realm/SwiftLint/issues/970)

* Add correctable `void_return` rule to validate usage of `-> Void`
  over `-> ()`.  
  [Marcelo Fabri](https://github.com/marcelofabri)
  [JP Simard](https://github.com/jpsim)
  [#964](https://github.com/realm/SwiftLint/issues/964)

* Add correctable `empty_parameters` rule to validate usage of `() -> `
  over `Void -> `.  
  [Marcelo Fabri](https://github.com/marcelofabri)
  [#573](https://github.com/realm/SwiftLint/issues/573)

* Add `operator_usage_whitespace` opt-in rule to validate that operators are
  surrounded by a single whitespace when they are being used.  
  [Marcelo Fabri](https://github.com/marcelofabri)
  [#626](https://github.com/realm/SwiftLint/issues/626)

* Add `unused_closure_parameter` correctable rule that validates if all closure
  parameters are being used. If a parameter is unused, it should be replaced by
  `_`.  
  [Marcelo Fabri](https://github.com/marcelofabri)
  [JP Simard](https://github.com/jpsim)
  [#982](https://github.com/realm/SwiftLint/issues/982)

* Add `unused_enumerated` rule that warns against unused indexes when using
  `.enumerated()` on a for loop, e.g. `for (_, foo) in bar.enumerated()`.  
  [Marcelo Fabri](https://github.com/marcelofabri)
  [#619](https://github.com/realm/SwiftLint/issues/619)

##### Bug Fixes

* Fix `weak_delegate` rule reporting a violation for variables containing
  but not ending in `delegate`.  
  [Phil Webster](https://github.com/philwebster)

* Fix `weak_delegate` rule reporting a violation for variables in protocol
  declarations.  
  [Marcelo Fabri](https://github.com/marcelofabri)
  [#934](https://github.com/realm/SwiftLint/issues/934)

* Fix `trailing_comma` rule reporting a violation for commas in comments.  
  [Marcelo Fabri](https://github.com/marcelofabri)
  [#940](https://github.com/realm/SwiftLint/issues/940)

* Fix XML reporters not escaping characters.  
  [Fabian Ehrentraud](https://github.com/fabb)
  [#968](https://github.com/realm/SwiftLint/issues/968)

* Fix specifying multiple rule identifiers in comment commands.  
  [JP Simard](https://github.com/jpsim)
  [#976](https://github.com/realm/SwiftLint/issues/976)

* Fix invalid CSS in HTML reporter template.  
  [Aaron McTavish](https://github.com/aamctustwo)
  [#981](https://github.com/realm/SwiftLint/issues/981)

* Fix crash when correcting `statement_position` rule when there are
  multi-byte characters in the file.  
  [Marcelo Fabri](https://github.com/marcelofabri)

## 0.13.2: Light Cycle

##### Breaking

* None.

##### Enhancements

* `TrailingCommaRule` now only triggers when a declaration is multi-line
  when using `mandatory_comma: true`.  
  [Marcelo Fabri](https://github.com/marcelofabri)
  [#910](https://github.com/realm/SwiftLint/issues/910)
  [#911](https://github.com/realm/SwiftLint/issues/911)

##### Bug Fixes

* Fix `MarkRule` reporting a violation for `// MARK: -`, which is valid.  
  [JP Simard](https://github.com/jpsim)
  [#778](https://github.com/realm/SwiftLint/issues/778)

## 0.13.1: Heavy Cycle

##### Breaking

* None.

##### Enhancements

* Add `ImplicitGetterRule` to warn against using `get` on computed read-only
  properties.  
  [Marcelo Fabri](https://github.com/marcelofabri)
  [#57](https://github.com/realm/SwiftLint/issues/57)

* Add `WeakDelegateRule` rule to enforce delegate instance variables to be
  marked as `weak`.  
  [Olivier Halligon](https://github.com/AliSoftware)

* Add `SyntacticSugar` rule that enforces that shorthanded syntax should be
  used when possible, for example `[Int]` instead of `Array<Int>`.  
  [Marcelo Fabri](https://github.com/marcelofabri)
  [#319](https://github.com/realm/SwiftLint/issues/319)

* Allow specifying multiple rule identifiers in comment commands. For example,
  `// swiftlint:disable:next force_cast force_try`. Works with all command types
  (`disable`/`enable`) and modifiers (`next`, `this`, `previous` or blank).  
  [JP Simard](https://github.com/jpsim)
  [#861](https://github.com/realm/SwiftLint/issues/861)

* Add `NimbleOperatorRule` opt-in rule that enforces using
  [operator overloads](https://github.com/Quick/Nimble/#operator-overloads)
  instead of free matcher functions when using
  [Nimble](https://github.com/Quick/Nimble).  
  [Marcelo Fabri](https://github.com/marcelofabri)
  [#881](https://github.com/realm/SwiftLint/issues/881)

* `closure_spacing` rule now accepts empty bodies with a space.  
  [Marcelo Fabri](https://github.com/marcelofabri)
  [#875](https://github.com/realm/SwiftLint/issues/875)

* Add `TrailingCommaRule` to enforce/forbid trailing commas in arrays and
  dictionaries. The default is to forbid them, but this can be changed with
  the `mandatory_comma` configuration.  
  [Marcelo Fabri](https://github.com/marcelofabri)
  [#883](https://github.com/realm/SwiftLint/issues/883)

* Add support for `fileprivate` in `PrivateOutletRule` and
  `PrivateUnitTestRule`.  
  [Marcelo Fabri](https://github.com/marcelofabri)
  [#781](https://github.com/realm/SwiftLint/issues/781)
  [#831](https://github.com/realm/SwiftLint/issues/831)

* Make `MarkRule` correctable.  
  [kohtenko](https://github.com/kohtenko)

##### Bug Fixes

* Rule out a few invalid `@IBInspectable` cases in `valid_ibinspectable`.  
  [Daniel Duan](https://github.com/dduan)

* Fix a few edge cases where malformed `MARK:` comments wouldn't trigger a
  violation.  
  [JP Simard](https://github.com/jpsim)
  [#805](https://github.com/realm/SwiftLint/issues/805)

* Now lints single files passed to `--path` even if this file is excluded
  from the configuration file (`.swiftlint.yml`).  
  [JP Simard](https://github.com/jpsim)

* Fixed error severity configuration in `colon` rule.  
  [Marcelo Fabri](https://github.com/marcelofabri)
  [#863](https://github.com/realm/SwiftLint/issues/863)

* `switch_case_on_newline` rule should ignore trailing comments.  
  [Marcelo Fabri](https://github.com/marcelofabri)
  [#874](https://github.com/realm/SwiftLint/issues/874)

* `switch_case_on_newline` rule shouldn't trigger on enums.  
  [Marcelo Fabri](https://github.com/marcelofabri)
  [#878](https://github.com/realm/SwiftLint/issues/878)

* Fix regex bug in Comma Rule causing some violations to not be triggered
  when there were consecutive violations in the same expression.  
  [Savio Figueiredo](https://github.com/sadefigu)
  [#872](https://github.com/realm/SwiftLint/issues/872)

## 0.13.0: MakeYourClothesCleanAgain

##### Breaking

* None.

##### Enhancements

* Add `ignores_comment` configuration for `trailing_whitespace` rule.  
  [Javier Hernández](https://github.com/jaherhi)
  [#576](https://github.com/realm/SwiftLint/issues/576)

* Added HTML reporter, identifier is `html`.  
  [Johnykutty Mathew](https://github.com/Johnykutty)

* Add `SuperCallRule` opt-in rule that warns about methods not calling to super.  
  [Angel G. Olloqui](https://github.com/angelolloqui)
  [#803](https://github.com/realm/SwiftLint/issues/803)

* Add `RedundantNilCoalesingRule` opt-in rule that warns against `?? nil`.  
  [Daniel Beard](https://github.com/daniel-beard)
  [#764](https://github.com/realm/SwiftLint/issues/764)

* Added opt-in rule to makes closure expressions spacing consistent.  
  [J. Cheyo Jimenez](https://github.com/masters3d)
  [#770](https://github.com/realm/SwiftLint/issues/770)

* Adds `allow_private_set` configuration for the `private_outlet` rule.  
  [Rohan Dhaimade](https://github.com/HaloZero)

* Swift 2.3 support.  
  [Norio Nomura](https://github.com/norio-nomura),
  [Syo Ikeda](https://github.com/ikesyo)

* Color literals count as single characters to avoid unintentional line length
  violations.  
  [Jonas](https://github.com/VFUC)
  [#742](https://github.com/realm/SwiftLint/issues/742)

* Add `SwitchCaseOnNewlineRule` opt-in rule that enforces a newline after
  `case pattern:` in a `switch`.  
  [Marcelo Fabri](https://github.com/marcelofabri)
  [#681](https://github.com/realm/SwiftLint/issues/681)

* Add `ValidIBInspectableRule` rule that checks if `@IBInspectable` declarations
  are valid. An `@IBInspectable` is valid if:
  * It's declared as a `var` (not `let`)
  * Its type is explicit (not inferred)
  * Its type is one of the
  [supported types](http://help.apple.com/xcode/mac/8.0/#/devf60c1c514)  

  [Marcelo Fabri](https://github.com/marcelofabri)
  [#756](https://github.com/realm/SwiftLint/issues/756)

* Add `ExplicitInitRule` opt-in rule to discourage calling `init` directly.  
  [Matt Taube](https://github.com/mtaube)
  [#715](https://github.com/realm/SwiftLint/pull/715)

##### Bug Fixes

* Fixed whitespace being added to TODO messages.  
  [W. Bagdon](https://github.com/wbagdon)
  [#792](https://github.com/realm/SwiftLint/issues/792)

* Fixed regex bug in Vertical Whitespace Rule by using SourceKitten instead.
  The rule now enabled by default again (no longer opt-in).  
  [J. Cheyo Jimenez](https://github.com/masters3d)
  [#772](https://github.com/realm/SwiftLint/issues/772)

* Correctable rules no longer apply corrections if the rule is locally disabled.  
  [J. Cheyo Jimenez](https://github.com/masters3d)  
  [#601](https://github.com/realm/SwiftLint/issues/601)

* Fixed regex bug in Mark Rule where MARK could not be used with only a hyphen
  but no descriptive text: `// MARK: -`.  
  [Ruotger Deecke](https://github.com/roddi)
  [#778](https://github.com/realm/SwiftLint/issues/778)

* Fixed: Private unit test rule not scoped to test classes.  
  Fixed: Private unit test rule config is ignored if regex is missing.  
  [Cristian Filipov](https://github.com/cfilipov)
  [#786](https://github.com/realm/SwiftLint/issues/786)

* Fixed: `ConditionalReturnsOnNewline` now respects severity configuration.  
  [Rohan Dhaimade](https://github.com/HaloZero)
  [#783](https://github.com/realm/SwiftLint/issues/783)

* Fixed: `ConditionalReturnsOnNewline` now checks if `return` is a keyword,
  avoiding false positives.  
  [Marcelo Fabri](https://github.com/marcelofabri)
  [#784](https://github.com/realm/SwiftLint/issues/784)

* `ForceUnwrappingRule` did not recognize force unwraps in return statements
  using subscript.  
  [Norio Nomura](https://github.com/norio-nomura)
  [#813](https://github.com/realm/SwiftLint/issues/813)  

## 0.12.0: Vertical Laundry

##### Breaking

* Fixed: SwiftLint assumes paths in the YAML config file are relative to the
  current directory even when `--path` is passed as an argument.  
  [Cristian Filipov](https://github.com/cfilipov)

##### Enhancements

* Add `--enable-all-rules` CLI option to `lint` command to facilitate running
  all rules, even opt-in and disabled ones, ignoring `whitelist_rules`.
  [JP Simard](https://github.com/jpsim)
  [#1170](https://github.com/realm/SwiftLint/issues/1170)

##### Bug Fixes

* Made Vertical Whitespace Rule added in 0.11.2 opt-in due to performance
  issues.  
  [JP Simard](https://github.com/jpsim)
  [#772](https://github.com/realm/SwiftLint/issues/772)

## 0.11.2: Communal Clothesline

This release has seen a phenomenal uptake in community contributions!

##### Breaking

* None.

##### Enhancements

* Add `MarkRule` rule to enforce `// MARK` syntax.  
  [Krzysztof Rodak](https://github.com/krodak)
  [#749](https://github.com/realm/SwiftLint/issues/749)

* Add `PrivateOutletRule` opt-in rule to enforce `@IBOutlet`
  instance variables to be `private`.  
  [Olivier Halligon](https://github.com/AliSoftware)

* Add content of the todo statement to message.  
  [J. Cheyo Jimenez](https://github.com/masters3d)
  [#478](https://github.com/realm/SwiftLint/issues/478)

* Add `LegacyNSGeometryFunctionsRule` rule. Add `NSSize`, `NSPoint`, and
  `NSRect` constants and constructors to existing rules.  
  [David Rönnqvist](https://github.com/d-ronnqvist)

* Added Vertical Whitespace Rule.  
  [J. Cheyo Jimenez](https://github.com/masters3d)
  [#548](https://github.com/realm/SwiftLint/issues/548)

* Removed ConditionalBindingCascadeRule.  
  [J. Cheyo Jimenez](https://github.com/masters3d)
  [#701](https://github.com/realm/SwiftLint/issues/701)

* Allow setting `flexible_right_spacing` configuration for the `colon` rule.  
  [Shai Mishali](https://github.com/freak4pc)
  [#730](https://github.com/realm/SwiftLint/issues/730)

* Add Junit reporter.  
  [Matthew Ellis](https://github.com/matthewellis)

* LeadingWhitespaceRule is now auto correctable.  
  [masters3d](https://github.com/masters3d)

* Add included regex for custom rules to control what files are processed.  
  [bootstraponline](https://github.com/bootstraponline)
  [#689](https://github.com/realm/SwiftLint/issues/689)

* Add rule to check for private unit tests (private unit tests don't get run
  by XCTest).  
  [Cristian Filipov](https://github.com/cfilipov)

* Add configuration for setting a warning threshold.  
  [woodhamgh](https://github.com/woodhamgh)
  [696](https://github.com/realm/SwiftLint/issues/696)

* Adds 'ConditionalReturnsOnNewLineRule' rule.  
  [Rohan Dhaimade](https://github.com/HaloZero)

* Made `- returns:` doc optional for initializers.  
  [Mohpor](https://github.com/mohpor)
  [#557](https://github.com/realm/SwiftLint/issues/557)

##### Bug Fixes

* Fixed CustomRule Regex.  
  [J. Cheyo Jimenez](https://github.com/masters3d)
  [#717](https://github.com/realm/SwiftLint/issues/717)
  [#726](https://github.com/realm/SwiftLint/issues/726)

* Allow disabling custom rules in code.  
  [J. Cheyo Jimenez](https://github.com/masters3d)
  [#515](https://github.com/realm/SwiftLint/issues/515)

* Fix LegacyConstructorRule when using variables instead of numbers.  
  [Sarr Blaise](https://github.com/bsarr007)
  [#646](https://github.com/realm/SwiftLint/issues/646)

* Fix force_unwrapping false positive inside strings.  
  [Daniel Beard](https://github.com/daniel-beard)
  [#721](https://github.com/realm/SwiftLint/issues/721)

## 0.11.1: Cuddles... Or Else!

##### Breaking

* None.

##### Enhancements

* Added `statement_mode` configuration to  the `statement_position` rule. The   
  `default` mode keeps the current SwiftLint behavior of keeping `else` and
  `catch` statements on the same line as the closing brace before them. The
  `uncuddled_else`configuration requires the `else` and `catch` to be on a new
  line with the same leading whitespace as the brace.  
  [Mike Skiba](https://github.com/ateliercw)
  [#651](https://github.com/realm/SwiftLint/issues/651)

##### Bug Fixes

* Remove extraneous argument label added in LegacyCGGeometryFunctionsRule
  autocorrect.  
  [Sarr Blaise](https://github.com/bsarr007)
  [643](https://github.com/realm/SwiftLint/issues/643)

## 0.11.0: Laundromat Format

##### Breaking

* Now `type_name` allows lowercase enum values to match the Swift API Design
  Guidelines.  
  [Jorge Bernal](https://github.com/koke)
  [#654](https://github.com/realm/SwiftLint/issues/654)

* Embedding frameworks needed by `swiftlint` was moved from
  SwiftLintFramework Xcode target to the swiftlint target.
  The `SwiftLintFramework.framework` product built by the
  SwiftLintFramework target no longer contains unnecessary frameworks or
  multiple copies of the Swift libraries.  
  [Norio Nomura](https://github.com/norio-nomura)

##### Enhancements

* Add `--format` option to `autocorrect` command which re-indents Swift files
  much like pasting into Xcode would. This option isn't currently configurable,
  but that can change if users request it.  
  [JP Simard](https://github.com/jpsim)

* Improve error messages for invalid configuration files.  
  [Brian Hardy](https://github.com/lyricsboy)

* Added the user-configurable option `ignores_empty_lines` to the
  `trailing_whitespace` rule. It can be used to control whether the
  `TrailingWhitespaceRule` should report and correct whitespace-indented empty
  lines. Defaults to `false`. Added unit tests.  
  [Reimar Twelker](https://github.com/raginmari)

##### Bug Fixes

* Fix false positive in conditional binding cascade violation.  
  [Norio Nomura](https://github.com/norio-nomura)
  [#642](https://github.com/realm/SwiftLint/issues/642)

* Another conditional binding fix, this time for enum that has two parameters
  or an if statement with two case tests.  
  [Andrew Rahn](https://github.com/paddlefish)
  [#667](https://github.com/realm/SwiftLint/issues/667)

* Fix regression in CommaRule ignoring violations when the comma is followed
  by a comment.  
  [Norio Nomura](https://github.com/norio-nomura)
  [#683](https://github.com/realm/SwiftLint/issues/683)

## 0.10.0: `laundry-select` edition

##### Breaking

* None.

##### Enhancements

* Now `libclang.dylib` and `sourcekitd.framework` are dynamically loaded at
  runtime by SourceKittenFramework to use the versions included in the Xcode
  version specified by `xcode-select -p` or custom toolchains.  
  [Norio Nomura](https://github.com/norio-nomura)
  [#167](https://github.com/jpsim/SourceKitten/issues/167)

* Add `LegacyCGGeometryFunctionsRule` rule.  
  [Sarr Blaise](https://github.com/bsarr007)
  [#625](https://github.com/realm/SwiftLint/issues/625)

* SwiftLint no longer crashes when SourceKitService crashes.  
  [Norio Nomura](https://github.com/norio-nomura)

* Rewrite `conditional_binding_cascade` rule.  
  [Norio Nomura](https://github.com/norio-nomura)
  [#617](https://github.com/realm/SwiftLint/issues/617)

* Add autocorrect for `ReturnArrowWhitespaceRule`.  
  [Craig Siemens](https://github.com/CraigSiemens)

##### Bug Fixes

* Failed to launch swiftlint when Xcode.app was placed at non standard path.  
  [Norio Nomura](https://github.com/norio-nomura)
  [#593](https://github.com/realm/SwiftLint/issues/593)

* `ClosingBraceRule` no longer triggers across line breaks.  
  [Josh Friend](https://github.com/joshfriend)
  [#592](https://github.com/realm/SwiftLint/issues/592)

* `LegacyConstantRule` and `LegacyConstructorRule` failed to `autocorrect`.  
  [Norio Nomura](https://github.com/norio-nomura)
  [#623](https://github.com/realm/SwiftLint/issues/623)

## 0.9.2: Multiple Exhaust Codes

##### Breaking

* None.

##### Enhancements

* Return different exit codes to distinguish between types of errors:
  * 0: No errors, maybe warnings in non-strict mode
  * 1: Usage or system error
  * 2: Style violations of severity "Error"
  * 3: No style violations of severity "Error", but violations of severity
       "warning" with `--strict`  
  [JP Simard](https://github.com/jpsim)
  [#166](https://github.com/realm/SwiftLint/issues/166)

* `VariableNameRule` now accepts symbols starting with more than one uppercase
  letter to allow for names like XMLString or MIMEType.  
  [Erik Aigner](https://github.com/eaigner)
  [#566](https://github.com/realm/SwiftLint/issues/566)

##### Bug Fixes

* Avoid overwriting files whose contents have not changed.  
  [Neil Gall](https://github.com/neilgall)
  [#574](https://github.com/realm/SwiftLint/issues/574)

* Fix `CommaRule` mismatch between violations and corrections.  
  [Norio Nomura](https://github.com/norio-nomura)
  [#466](https://github.com/realm/SwiftLint/issues/466)

* Fix more false positives in `ForceUnwrappingRule`.  
  [Norio Nomura](https://github.com/norio-nomura)
  [#546](https://github.com/realm/SwiftLint/issues/546)
  [#547](https://github.com/realm/SwiftLint/issues/547)

## 0.9.1: Air Duct Cleaning

##### Breaking

* None.

##### Enhancements

* None.

##### Bug Fixes

* Fix force unwrap rule missed cases with quotes.  
  [Norio Nomura](https://github.com/norio-nomura)
  [#535](https://github.com/realm/SwiftLint/issues/535)

* Fix issues with nested `.swiftlint.yml` file resolution.  
  [Norio Nomura](https://github.com/norio-nomura)
  [#543](https://github.com/realm/SwiftLint/issues/543)

## 0.9.0: Appliance Maintenance

##### Breaking

* `Linter.reporter` has been removed and `Configuration.reporterFromString(_:)`
  has been renamed to a free function: `reporterFromString(_:)`.  
  [JP Simard](https://github.com/jpsim)

* `_ConfigProviderRule` & `ConfigurableRule` have been removed and their
  requirements have been moved to `Rule`.  
  [JP Simard](https://github.com/jpsim)

* `Configuration(path:optional:silent)` has been changed to
  `Configuration(path:rootPath:optional:quiet:)`.  
  [JP Simard](https://github.com/jpsim)

* The static function `Configuration.rulesFromDict(_:ruleList:)` has been moved
  to an instance method: `RuleList.configuredRulesWithDictionary(_:)`.  
  [JP Simard](https://github.com/jpsim)

* The `rules` parameter in the `Configuration` initializer has been renamed to
  `configuredRules`.  
  [JP Simard](https://github.com/jpsim)

* Removed a large number of declarations from the public SwiftLintFramework API.
  This is being done to minimize the API surface area in preparation of a 1.0
  release. See [#507](https://github.com/realm/SwiftLint/pull/507) for a
  complete record of this change.  
  [JP Simard](https://github.com/jpsim)
  [#479](https://github.com/realm/SwiftLint/issues/479)

* All instances of the abbreviation "config" in the API have been expanded to
  "configuration". The `--config` command line parameter and
  `use_nested_configs` configuration key are unaffected.  
  [JP Simard](https://github.com/jpsim)

* The `use_nested_configs` configuration key has been deprecated and its value
  is now ignored. Nested configuration files are now always considered.  
  [JP Simard](https://github.com/jpsim)

##### Enhancements

* `swiftlint lint` now accepts an optional `--reporter` parameter which
  overrides existing `reporter` values in the configuration file. Choose between
  `xcode` (default), `json`, `csv` or `checkstyle`.  
  [JP Simard](https://github.com/jpsim)
  [#440](https://github.com/realm/SwiftLint/issues/440)

* `swiftlint rules` now shows a configuration description for all rules.  
  [JP Simard](https://github.com/jpsim)

* `lint` and `autocorrect` commands now accept a `--quiet` flag that prevents
  status messages like 'Linting <file>' & 'Done linting' from being logged.  
  [JP Simard](https://github.com/jpsim)
  [#386](https://github.com/realm/SwiftLint/issues/386)

* All top-level keys in a configuration file that accept an array now also
  accept a single value.  
  e.g. `included: Source` is equivalent to `included:\n  - Source`.  
  [JP Simard](https://github.com/jpsim)
  [#120](https://github.com/realm/SwiftLint/issues/120)

* Improve performance of `FunctionParameterCountRule`.  
  [Norio Nomura](https://github.com/norio-nomura)

* Improve performance of `ColonRule`.  
  [Norio Nomura](https://github.com/norio-nomura)

##### Bug Fixes

* Fix case sensitivity of keywords for `valid_docs`.  
  [Ankit Aggarwal](https://github.com/aciidb0mb3r)
  [#298](https://github.com/realm/SwiftLint/issues/298)

* Fixed inconsistencies between violations & corrections in
  `StatementPositionRule`.  
  [JP Simard](https://github.com/jpsim)
  [#466](https://github.com/realm/SwiftLint/issues/466)

* A warning will now be logged when invalid top-level keys are included in the
  configuration file.  
  [JP Simard](https://github.com/jpsim)
  [#120](https://github.com/realm/SwiftLint/issues/120)

* Fixed `LegacyConstructorRule` from correcting legacy constructors in string
  literals.  
  [JP Simard](https://github.com/jpsim)
  [#466](https://github.com/realm/SwiftLint/issues/466)

* Fixed an issue where `variable_name` or `type_name` would always report a
  violation when configured with only a `warning` value on either `min_length`
  or `max_length`.  
  [JP Simard](https://github.com/jpsim)
  [#522](https://github.com/realm/SwiftLint/issues/522)

## 0.8.0: High Heat

##### Breaking

* Setting only warning on `SeverityLevelsConfig` rules now disables the error
  value.  
  [Robin Kunde](https://github.com/robinkunde)
  [#409](https://github.com/realm/SwiftLint/issues/409)

* `enabled_rules` has been renamed to `opt_in_rules`.  
  [Daniel Beard](https://github.com/daniel-beard)

##### Enhancements

* Add `whitelist_rules` rule whitelists in config files.  
  [Daniel Beard](https://github.com/daniel-beard)
  [#256](https://github.com/realm/SwiftLint/issues/256)

* Improve performance of `ColonRule`, `LineLengthRule` & `syntaxKindsByLine`.  
  [Norio Nomura](https://github.com/norio-nomura)

* Add command to display rule description:
  `swiftlint rules <rule identifier>`.  
  [Tony Li](https://github.com/crazytonyli)
  [#392](https://github.com/realm/SwiftLint/issues/392)

* Add `FunctionParameterCountRule`.  
  [Denis Lebedev](https://github.com/garnett)
  [#415](https://github.com/realm/SwiftLint/issues/415)

* Measure complexity of nested functions separately in
  `CyclomaticComplexityRule`.  
  [Denis Lebedev](https://github.com/garnett)
  [#424](https://github.com/realm/SwiftLint/issues/424)

* Added exception for multi-line `if`/`guard`/`while` conditions to allow
  opening brace to be on a new line in `OpeningBraceRule`.  
  [Scott Hoyt](https://github.com/scottrhoyt)
  [#355](https://github.com/realm/SwiftLint/issues/355)

* The `rules` command now prints a table containing values for: `identifier`,
  `opt-in`, `correctable`, `enabled in your config` & `configuration`.  
  [JP Simard](https://github.com/jpsim)
  [#392](https://github.com/realm/SwiftLint/issues/392)

* Reduce maximum memory usage.  
  [Norio Nomura](https://github.com/norio-nomura)

##### Bug Fixes

* Fix more false positives in `ValidDocsRule`.  
  [diogoguimaraes](https://github.com/diogoguimaraes)
  [#451](https://github.com/realm/SwiftLint/issues/451)

* Fix `trailing_newline` autocorrect to handle more than one violation per
  line.  
  [Daniel Beard](https://github.com/daniel-beard)
  [#465](https://github.com/realm/SwiftLint/issues/465)

* Fix complexity measurement for switch statements in `CyclomaticComplexityRule`.  
  [Denis Lebedev](https://github.com/garnett)
  [#461](https://github.com/realm/SwiftLint/issues/461)

## 0.7.2: Appliance Manual

##### Breaking

* None.

##### Enhancements

* None.

##### Bug Fixes

* Fix several false positives in `ValidDocsRule`.  
  [diogoguimaraes](https://github.com/diogoguimaraes)
  [#375](https://github.com/realm/SwiftLint/issues/375)

## 0.7.1: Delicate Cycle

##### Breaking

* None.

##### Enhancements

* Improve performance of `MissingDocsRule`.  
  [Norio Nomura](https://github.com/norio-nomura)

* Added `CustomRules`.  
  [Scott Hoyt](https://github.com/scottrhoyt)  
  [#123](https://github.com/realm/SwiftLint/issues/123)

* Added opt-in `ForceUnwrappingRule` to issue warnings for all forced
  unwrappings.  
  [Benjamin Otto](https://github.com/Argent)
  [#55](https://github.com/realm/SwiftLint/issues/55)

##### Bug Fixes

* Fix several false positives in `ValidDocsRule`.  
  [diogoguimaraes](https://github.com/diogoguimaraes)
  [#375](https://github.com/realm/SwiftLint/issues/375)

## 0.7.0: Automatic Permanent Press

##### Breaking

* Replaced all uses of `XPCDictionary` with
  `[String: SourceKitRepresentable]`.  
  [JP Simard](https://github.com/jpsim)

* `VariableNameMinLengthRule` and `VariableNameMaxLengthRule` have been
  removed. `VariableNameRule` now has this functionality.  
  [Scott Hoyt](https://github.com/scottrhoyt)

* `ViolationLevelRule` has been removed. This functionality is now provided
  by `ConfigProviderRule` and `SeverityLevelsConfig`.  
  [Scott Hoyt](https://github.com/scottrhoyt)

##### Enhancements

* `TypeBodyLengthRule` now does not count comment or whitespace lines.  
  [Marcelo Fabri](https://github.com/marcelofabri)
  [#369](https://github.com/realm/SwiftLint/issues/369)

* `FunctionBodyLengthRule` now does not count comment or whitespace lines.  
  [Marcelo Fabri](https://github.com/marcelofabri)
  [#258](https://github.com/realm/SwiftLint/issues/258)

* All `Rule`s are now configurable in at least their severity: `SeverityConfig`.  
  [Scott Hoyt](https://github.com/scottrhoyt)
  [#371](https://github.com/realm/SwiftLint/issues/371)
  [#130](https://github.com/realm/SwiftLint/issues/130)
  [#268](https://github.com/realm/SwiftLint/issues/268)

* `TypeNameRule` and `VariableNameRule` conform to `ConfigProviderRule` using
  `NameConfig` to support `min_length`, `max_length`, and `excluded` names.  
  [Scott Hoyt](https://github.com/scottrhoyt)
  [#388](https://github.com/realm/SwiftLint/issues/388)
  [#259](https://github.com/realm/SwiftLint/issues/259)
  [#191](https://github.com/realm/SwiftLint/issues/191)

* Add `CyclomaticComplexityRule`.  
  [Denis Lebedev](https://github.com/garnett)

##### Bug Fixes

* Fix crash caused by infinite recursion when using nested config files.  
  [JP Simard](https://github.com/jpsim)
  [#368](https://github.com/realm/SwiftLint/issues/368)

* Fix crash when file contains NULL character.  
  [Norio Nomura](https://github.com/norio-nomura)
  [#379](https://github.com/realm/SwiftLint/issues/379)

## 0.6.0: Steam Cycle

##### Breaking

* `ParameterizedRule` is removed. Use `ConfigurableRule` instead.  
  [Scott Hoyt](https://github.com/scottrhoyt)
  [#353](https://github.com/realm/SwiftLint/issues/353)

* To activate a `Rule`, it must be added to the global `masterRuleList`.  
  [Scott Hoyt](https://github.com/scottrhoyt)

##### Enhancements

* `ConfigurableRule` protocol allows for improved rule configuration. See
  `CONTRIBUTING` for more details.  
  [Scott Hoyt](https://github.com/scottrhoyt)
  [#303](https://github.com/realm/SwiftLint/issues/303)

* `VariableNameMinLengthRule` now supports excluding certain variable names
  (e.g. "id").  
  [Scott Hoyt](https://github.com/scottrhoyt)
  [#231](https://github.com/realm/SwiftLint/issues/231)

* `ViolationLevelRule` provides default `ConfigurableRule` implementation for
  rules that only need integer error and warning levels.  
  [Scott Hoyt](https://github.com/scottrhoyt)

* Add AutoCorrect for StatementPositionRule.  
  [Raphael Randschau](https://github.com/nicolai86)

* Add AutoCorrect for CommaRule.  
  [Raphael Randschau](https://github.com/nicolai86)

* Add AutoCorrect for LegacyConstructorRule.  
  [Raphael Randschau](https://github.com/nicolai86)

* Improve performance of `LineLengthRule`.  
  [Norio Nomura](https://github.com/norio-nomura)

* Add ConditionalBindingCascadeRule.  
  [Aaron McTavish](https://github.com/aamctustwo)
  [#202](https://github.com/realm/SwiftLint/issues/202)

* Opt-in rules are now supported.  
  [JP Simard](https://github.com/jpsim)
  [#256](https://github.com/realm/SwiftLint/issues/256)

* Add LegacyConstantRule.  
  [Aaron McTavish](https://github.com/aamctustwo)
  [#319](https://github.com/realm/SwiftLint/issues/319)

* Add opt-in rule to encourage checking `isEmpty` over comparing `count` to
  zero.  
  [JP Simard](https://github.com/jpsim)
  [#202](https://github.com/realm/SwiftLint/issues/202)

* Add opt-in "Missing Docs" rule to detect undocumented public declarations.  
  [JP Simard](https://github.com/jpsim)

##### Bug Fixes

* None.

## 0.5.6: Bug FixLint

##### Breaking

* None.

##### Enhancements

* Improve performance by reducing calls to SourceKit.  
  [Norio Nomura](https://github.com/norio-nomura)

##### Bug Fixes

* Fix homebrew deployment issues.  
  [Norio Nomura](https://github.com/norio-nomura)

* AutoCorrect for TrailingNewlineRule only removes at most one line.  
  [John Estropia](https://github.com/JohnEstropia)

* `valid_docs` did not detect tuple as return value.  
  [Norio Nomura](https://github.com/norio-nomura)
  [#324](https://github.com/realm/SwiftLint/issues/324)

* Escape strings when using CSV reporter.  
  [JP Simard](https://github.com/jpsim)

## 0.5.5: Magic Drying Fluff Balls™

<http://www.amazon.com/Magic-Drying-Fluff-Balls-Softening/dp/B001EIW1SG>

##### Breaking

* None.

##### Enhancements

* None.

##### Bug Fixes

* Always fail if a YAML configuration file was found but could not be parsed.  
  [JP Simard](https://github.com/jpsim)
  [#310](https://github.com/realm/SwiftLint/issues/310)

* Make commands with modifiers work for violations with line-only locations.  
  [JP Simard](https://github.com/jpsim)
  [#316](https://github.com/realm/SwiftLint/issues/316)


## 0.5.4: Bounce™

##### Breaking

* Remove `Location.init(file:offset:)` in favor of the more explicit
  `Location.init(file:byteOffset:)` & `Location.init(file:characterOffset:)`.  
  [JP Simard](https://github.com/jpsim)

##### Enhancements

* Add `checkstyle` reporter to generate XML reports in the Checkstyle 4.3
  format.
  [JP Simard](https://github.com/jpsim)
  [#277](https://github.com/realm/SwiftLint/issues/277)

* Support command comment modifiers (`previous`, `this` & `next`) to limit the
  command's scope to a single line.
  [JP Simard](https://github.com/jpsim)
  [#222](https://github.com/realm/SwiftLint/issues/222)

* Add nested `.swiftlint.yml` configuration support.  
  [Scott Hoyt](https://github.com/scottrhoyt)
  [#299](https://github.com/realm/SwiftLint/issues/299)

##### Bug Fixes

* Fix multibyte handling in many rules.  
  [JP Simard](https://github.com/jpsim)
  [#279](https://github.com/realm/SwiftLint/issues/279)

* Fix an `NSRangeException` crash.  
  [Norio Nomura](https://github.com/norio-nomura)
  [#294](https://github.com/realm/SwiftLint/issues/294)

* The `valid_docs` rule now handles multibyte characters.  
  [Norio Nomura](https://github.com/norio-nomura)
  [#295](https://github.com/realm/SwiftLint/issues/295)


## 0.5.3: Mountain Scent

##### Breaking

* None.

##### Enhancements

* Improve autocorrect for OpeningBraceRule.  
  [Yasuhiro Inami](https://github.com/inamiy)

* Add autocorrect for ColonRule.  
  [Brian Partridge](https://github.com/brianpartridge)

* Add ClosingBraceRule.  
  [Yasuhiro Inami](https://github.com/inamiy)

##### Bug Fixes

* Fix false positives in ValidDocsRule.  
  [JP Simard](https://github.com/jpsim)
  [#267](https://github.com/realm/SwiftLint/issues/267)

## 0.5.2: Snuggle™

##### Breaking

* None.

##### Enhancements

* Performance improvements & unicode fixes (via SourceKitten).  
  [Norio Nomura](https://github.com/norio-nomura)

##### Bug Fixes

* Fix `ValidDocsRule` false positive when documenting functions with closure
  parameters.  
  [diogoguimaraes](https://github.com/diogoguimaraes)
  [#267](https://github.com/realm/SwiftLint/issues/267)


## 0.5.1: Lint Tray Malfunction

##### Breaking

* None.

##### Enhancements

* None.

##### Bug Fixes

* Make linting faster than 0.5.0, but slower than 0.4.0  
  [Norio Nomura](https://github.com/norio-nomura)
  [#119](https://github.com/jpsim/SourceKitten/issues/119)

* Re-introduce `--use-script-input-files` option for `lint` & `autocorrect`
  commands. Should also fix some issues when running SwiftLint from an Xcode
  build phase.  
  [JP Simard](https://github.com/jpsim)
  [#264](https://github.com/realm/SwiftLint/issues/264)


## 0.5.0: Downy™

##### Breaking

* `init()` is no longer a member of the `Rule` protocol.

##### Enhancements

* Add legacy constructor rule.  
  [Marcelo Fabri](https://github.com/marcelofabri)
  [#202](https://github.com/realm/SwiftLint/issues/202)

* The `VariableNameRule` now allows variable names when the entire name is
  capitalized. This allows stylistic usage common in cases like `URL` and other
  acronyms.  
  [Marcelo Fabri](https://github.com/marcelofabri)
  [#161](https://github.com/realm/SwiftLint/issues/161)

* Add `autocorrect` command to automatically correct certain violations
  (currently only `trailing_newline`, `trailing_semicolon` &
  `trailing_whitespace`).  
  [JP Simard](https://github.com/jpsim)
  [#5](https://github.com/realm/SwiftLint/issues/5)

* Allow to exclude files from `included` directory with `excluded`.  
  [Michal Laskowski](https://github.com/michallaskowski)

##### Bug Fixes

* Statement position rule no longer triggers for non-keyword uses of `catch` and
  `else`.  
  [JP Simard](https://github.com/jpsim)
  [#237](https://github.com/realm/SwiftLint/issues/237)

* Fix issues with multi-byte characters.  
  [JP Simard](https://github.com/jpsim)
  [#234](https://github.com/realm/SwiftLint/issues/234)


## 0.4.0: Wrinkle Release

##### Breaking

* API: Rename RuleExample to RuleDescription, remove StyleViolationType and
  combine Rule().identifier and Rule().example into Rule.description.  
  [JP Simard](https://github.com/jpsim)
  [#183](https://github.com/realm/SwiftLint/issues/183)

##### Enhancements

* The `VariableNameRule` now allows capitalized variable names when they are
  declared static. This allows stylistic usage common in cases like
  `OptionSetType` subclasses.  
  [Will Fleming](https://github.com/wfleming)

* Add `VariableNameMaxLengthRule` and `VariableNameMinLengthRule` parameter
  rules. Remove length checks on `VariableNameRule`.  
  [Mickael Morier](https://github.com/mmorier)

* Add trailing semicolon rule.  
  [JP Simard](https://github.com/jpsim)

* Add force try rule.  
  [JP Simard](https://github.com/jpsim)

* Support linting from Input Files provided by Run Script Phase of Xcode with
  `--use-script-input-files`.  
  [Norio Nomura](https://github.com/norio-nomura)
  [#193](https://github.com/realm/SwiftLint/pull/193)

##### Bug Fixes

* All rules now print their identifiers in reports.  
  [JP Simard](https://github.com/jpsim)
  [#180](https://github.com/realm/SwiftLint/issues/180)

* `ControlStatementRule` now detects all violations.  
  [Mickael Morier](https://github.com/mmorier)
  [#187](https://github.com/realm/SwiftLint/issues/187)

* `ControlStatementRule` no longer triggers a violation for acceptable use of
  parentheses.  
  [Mickael Morier](https://github.com/mmorier)
  [#189](https://github.com/realm/SwiftLint/issues/189)

* Nesting rule no longer triggers a violation for enums nested one level deep.  
  [JP Simard](https://github.com/jpsim)
  [#190](https://github.com/realm/SwiftLint/issues/190)

* `ColonRule` now triggers a violation even if equal operator is collapse to
  type and value.  
  [Mickael Morier](https://github.com/mmorier)
  [#135](https://github.com/realm/SwiftLint/issues/135)

* Fix an issue where logs would be printed asynchronously over each other.  
  [JP Simard](https://github.com/jpsim)
  [#200](https://github.com/realm/SwiftLint/issues/200)


## 0.3.0: Wrinkly Rules

##### Breaking

* `swiftlint rules` now just prints a list of all available rules and their
  identifiers.

##### Enhancements

* Support for Swift 2.1.  
  [JP Simard](https://github.com/jpsim)

* Added `StatementPositionRule` to make sure that catch, else if and else
  statements are on the same line as closing brace preceding them and after one
  space.  
  [Alex Culeva](https://github.com/S2dentik)

* Added `Comma Rule` to ensure there is a single space after a comma.  
  [Alex Culeva](https://github.com/S2dentik)

* Add rule identifier to all linter reports.  
  [zippy1978](https://github.com/zippy1978)

* Add `OpeningBraceRule` to make sure there is exactly a space before opening
  brace and it is on the same line as declaration.
  [Alex Culeva](https://github.com/S2dentik)

* Print to stderr for all informational logs. Only reporter outputs is logged to
  stdout.  
  [JP Simard](https://github.com/jpsim)

* JSON and CSV reporters now only print at the very end of the linting
  process.  
  [JP Simard](https://github.com/jpsim)

* Add support for `guard` statements to ControlStatementRule.  
  [David Potter](https://github.com/Tableau-David-Potter)

* Lint parameter variables.  
  [JP Simard](https://github.com/jpsim)

##### Bug Fixes

* Custom reporters are now supported even when not running with `--use-stdin`.  
  [JP Simard](https://github.com/jpsim)
  [#151](https://github.com/realm/SwiftLint/issues/151)

* Deduplicate files in the current directory.  
  [JP Simard](https://github.com/jpsim)
  [#154](https://github.com/realm/SwiftLint/issues/154)


## 0.2.0: Tumble Dry

##### Breaking

* SwiftLint now exclusively supports Swift 2.0.  
  [JP Simard](https://github.com/jpsim)
  [#77](https://github.com/realm/SwiftLint/issues/77)

* `ViolationSeverity` now has an associated type of `String` and two members:
  `.Warning` and `.Error`.  
  [JP Simard](https://github.com/jpsim)
  [#113](https://github.com/realm/SwiftLint/issues/113)

##### Enhancements

* Configure SwiftLint via a YAML file:
  Supports `disabled_rules`, `included`, `excluded` and passing parameters to
  parameterized rules.
  Pass a configuration file path to `--config`, defaults to `.swiftlint.yml`.  
  [JP Simard](https://github.com/jpsim)
  [#1](https://github.com/realm/SwiftLint/issues/1)
  [#3](https://github.com/realm/SwiftLint/issues/3)
  [#20](https://github.com/realm/SwiftLint/issues/20)
  [#26](https://github.com/realm/SwiftLint/issues/26)

* Updated `TypeNameRule` and `VariableNameRule` to allow private type & variable
  names to start with an underscore.
  [JP Simard](https://github.com/jpsim)

* Disable and re-enable rules from within source code comments using
  `// swiftlint:disable $IDENTIFIER` and `// swiftlint:enable $IDENTIFIER`.  
  [JP Simard](https://github.com/jpsim)
  [#4](https://github.com/realm/SwiftLint/issues/4)

* Add `--strict` lint flag which makes the lint fail if there are any
  warnings.  
  [Keith Smiley](https://github.com/keith)

* Violations are now printed to stderr.  
  [Keith Smiley](https://github.com/keith)

* Custom reporters are now supported. Specify a value for the `reporter:` key in
  your configuration file. Available reporters are `xcode` (default), `json`,
  `csv`.  
  [JP Simard](https://github.com/jpsim)
  [#42](https://github.com/realm/SwiftLint/issues/42)

##### Bug Fixes

* Improve performance of `TrailingWhitespaceRule`.  
  [Keith Smiley](https://github.com/keith)

* Allow newlines in function return arrow.  
  [JP Simard](https://github.com/jpsim)


## 0.1.2: FabricSoftenerRule

##### Breaking

* None.

##### Enhancements

* Added `OperatorFunctionWhitespaceRule` to make sure that
  you use whitespace around operators when defining them.  
  [Akira Hirakawa](https://github.com/akirahrkw)
  [#60](https://github.com/realm/SwiftLint/issues/60)

* Added `ReturnArrowWhitespaceRule` to make sure that
  you have 1 space before return arrow and return type.  
  [Akira Hirakawa](https://github.com/akirahrkw)

* Support linting from standard input (use `--use-stdin`).  
  [JP Simard](https://github.com/jpsim)
  [#78](https://github.com/realm/SwiftLint/issues/78)

* Improve performance of `TrailingNewlineRule`.  
  [Keith Smiley](https://github.com/keith)

* Lint parentheses around switch statements.  
  [Keith Smiley](https://github.com/keith)

##### Bug Fixes

* None.


## 0.1.1: Top Loading

##### Breaking

* The `Rule` and `ASTRule` protocol members are now non-static.  
  [aarondaub](https://github.com/aarondaub)

* Split `Rule` into `Rule` and `ParameterizedRule` protocols.  
  [aarondaub](https://github.com/aarondaub)
  [#21](https://github.com/realm/SwiftLint/issues/21)

##### Enhancements

* Added a command line option `--path` to specify a path to lint.  
  [Lars Lockefeer](https://github.com/larslockefeer)
  [#16](https://github.com/realm/SwiftLint/issues/16)

* swiftlint now returns a non-zero error code when a warning of high-severity
  or above is found in the source files being linted.  
  [Pat Wallace](https://github.com/pawrsccouk)
  [#30](https://github.com/realm/SwiftLint/issues/30)

* Added `rules` command to display which rules are currently applied along
  with examples.  
  [Chris Eidhof](https://github.com/chriseidhof)

* Cache parsing to reduce execution time by more than 50%.  
  [Nikolaj Schumacher](https://github.com/nschum)

* Added `ControlStatementRule` to make sure that if/for/while/do statements
  do not wrap their conditionals in parentheses.  
  [Andrea Mazzini](https://github.com/andreamazz)

* Character position is now included in violation location where appropriate.  
  [JP Simard](https://github.com/jpsim)
  [#62](https://github.com/realm/SwiftLint/issues/62)

* The following rules now conform to `ASTRule`:
  FunctionBodyLength, Nesting, TypeBodyLength, TypeName, VariableName.  
  [JP Simard](https://github.com/jpsim)

##### Bug Fixes

* Trailing newline and file length violations are now displayed in Xcode.  
  [JP Simard](https://github.com/jpsim)
  [#43](https://github.com/realm/SwiftLint/issues/43)


## 0.1.0: Fresh Out Of The Dryer

First Version!<|MERGE_RESOLUTION|>--- conflicted
+++ resolved
@@ -36,11 +36,9 @@
   [#598](https://github.com/realm/SwiftLint/issues/598)
   [#975](https://github.com/realm/SwiftLint/issues/975)
 
-<<<<<<< HEAD
 * Add `ignores_case_statements` as option to `CyclomaticComplexityRule`.  
   [Michael L. Welles](https://github.com/mlwelles)
   [#1298](https://github.com/realm/SwiftLint/issues/1298)
-=======
 * Add `for_where` rule that validates that `where` is used in a `for` loop
   instead of a single `if` expression inside the loop.  
   [Marcelo Fabri](https://github.com/marcelofabri)
@@ -50,7 +48,6 @@
   You should use `.indices` instead of `.enumerated()` in this case.  
   [Marcelo Fabri](https://github.com/marcelofabri)
   [#1278](https://github.com/realm/SwiftLint/issues/1278)
->>>>>>> 99f64308
 
 ##### Bug Fixes
 
