//
//  ImplicitGetterRule.swift
//  SwiftLint
//
//  Created by Marcelo Fabri on 29/10/16.
//  Copyright © 2016 Realm. All rights reserved.
//

import Foundation
import SourceKittenFramework

private func classScoped(_ value: String) -> String {
    return "class Foo {\n  \(value)\n}\n"
}

public struct ImplicitGetterRule: Rule, ConfigurationProviderRule {
    public var configuration = SeverityConfiguration(.Warning)

    public init() {}

    public static let description = RuleDescription(
        identifier: "implicit_getter",
        name: "Implicit Getter",
        description: "Computed read-only properties should avoid using the get keyword.",
        nonTriggeringExamples: [
            classScoped("var foo: Int {\n get {\n return 3\n}\n set {\n _abc = newValue \n}\n}"),
            classScoped("var foo: Int {\n return 20 \n} \n}"),
            classScoped("static var foo: Int {\n return 20 \n} \n}"),
            classScoped("static foo: Int {\n get {\n return 3\n}\n set {\n _abc = newValue \n}\n}"),
            classScoped("var foo: Int"),
            classScoped("var foo: Int {\n return getValueFromDisk() \n} \n}"),
            classScoped("var foo: String {\n return \"get\" \n} \n}"),
            "protocol Foo {\n var foo: Int { get }\n",
            "protocol Foo {\n var foo: Int { get set }\n",
            "class Foo {\n" +
            "  var foo: Int {\n" +
            "    struct Bar {\n" +
            "      var bar: Int {\n" +
            "        get { return 1 }\n" +
            "        set { _ = newValue }\n" +
            "      }\n" +
            "    }\n" +
            "    return Bar().bar\n" +
            "  }\n" +
            "}\n"
        ],
        triggeringExamples: [
            classScoped("var foo: Int {\n ↓get {\n return 20 \n} \n} \n}"),
            classScoped("static var foo: Int {\n ↓get {\n return 20 \n} \n} \n}")
        ]
    )

    public func validateFile(_ file: File) -> [StyleViolation] {
        let getTokens = file.syntaxMap.tokens.filter { token -> Bool in
            guard SyntaxKind(rawValue: token.type) == .keyword else {
                return false
            }

            guard let tokenValue = file.contents.substringWithByteRange(start: token.offset,
                length: token.length) else {
                    return false
            }

            return tokenValue == "get"
        }

        let violatingTokens = getTokens.filter { token -> Bool in
            // the last element is the deepest structure
            guard let dictionary =
                variableDeclarationsFor(token.offset, structure: file.structure).last else {
                    return false
            }

            // If there's a setter, `get` is allowed
            return dictionary["key.setter_accessibility"] == nil
        }

        return violatingTokens.map { token in
            // Violation found!
            let location = Location(file: file, byteOffset: token.offset)

            return StyleViolation(ruleDescription: type(of: self).description,
                severity: configuration.severity,
                location: location
            )
        }
    }

<<<<<<< HEAD
    private func variableDeclarationsFor(_ byteOffset: Int, structure: Structure) ->
                                                             [[String : SourceKitRepresentable]] {
        var results = [[String : SourceKitRepresentable]]()
=======
    private func variableDeclarationsFor(byteOffset: Int, structure: Structure) ->
                                                          [[String: SourceKitRepresentable]] {
        var results = [[String: SourceKitRepresentable]]()
>>>>>>> 1f98e72e

        func parse(dictionary: [String: SourceKitRepresentable]) {

            let allowedKinds: [SwiftDeclarationKind] = [.varClass, .varInstance, .varStatic]

            // Only accepts variable declarations which contains a body and contains the
            // searched byteOffset
            if let kindString = (dictionary["key.kind"] as? String),
                let kind = SwiftDeclarationKind(rawValue: kindString),
                let bodyOffset = (dictionary["key.bodyoffset"] as? Int64).flatMap({ Int($0) }),
                let bodyLength = (dictionary["key.bodylength"] as? Int64).flatMap({ Int($0) }),
                allowedKinds.contains(kind) {
                let byteRange = NSRange(location: bodyOffset, length: bodyLength)

                if NSLocationInRange(byteOffset, byteRange) {
                    results.append(dictionary)
                }
            }

            let typeKinds: [SwiftDeclarationKind] = [
<<<<<<< HEAD
                .class,
                .enum,
                .extension,
                .extensionClass,
                .extensionEnum,
                .extensionProtocol,
                .extensionStruct,
                .struct
                ] + allowedKinds
=======
                .Class,
                .Enum,
                .Extension,
                .ExtensionClass,
                .ExtensionEnum,
                .ExtensionProtocol,
                .ExtensionStruct,
                .Struct
            ] + allowedKinds
>>>>>>> 1f98e72e

            if let subStructure = dictionary["key.substructure"] as? [SourceKitRepresentable] {
                for case let dictionary as [String: SourceKitRepresentable] in subStructure {
                    if let kindString = (dictionary["key.kind"] as? String),
                        let kind = SwiftDeclarationKind(rawValue: kindString),
                        typeKinds.contains(kind) {
                        parse(dictionary: dictionary)
                    }
                }
            }
        }
        parse(dictionary: structure.dictionary)
        return results
    }
}<|MERGE_RESOLUTION|>--- conflicted
+++ resolved
@@ -86,15 +86,9 @@
         }
     }
 
-<<<<<<< HEAD
     private func variableDeclarationsFor(_ byteOffset: Int, structure: Structure) ->
-                                                             [[String : SourceKitRepresentable]] {
-        var results = [[String : SourceKitRepresentable]]()
-=======
-    private func variableDeclarationsFor(byteOffset: Int, structure: Structure) ->
                                                           [[String: SourceKitRepresentable]] {
         var results = [[String: SourceKitRepresentable]]()
->>>>>>> 1f98e72e
 
         func parse(dictionary: [String: SourceKitRepresentable]) {
 
@@ -115,7 +109,6 @@
             }
 
             let typeKinds: [SwiftDeclarationKind] = [
-<<<<<<< HEAD
                 .class,
                 .enum,
                 .extension,
@@ -124,18 +117,7 @@
                 .extensionProtocol,
                 .extensionStruct,
                 .struct
-                ] + allowedKinds
-=======
-                .Class,
-                .Enum,
-                .Extension,
-                .ExtensionClass,
-                .ExtensionEnum,
-                .ExtensionProtocol,
-                .ExtensionStruct,
-                .Struct
             ] + allowedKinds
->>>>>>> 1f98e72e
 
             if let subStructure = dictionary["key.substructure"] as? [SourceKitRepresentable] {
                 for case let dictionary as [String: SourceKitRepresentable] in subStructure {
